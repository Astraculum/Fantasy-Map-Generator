--- conflicted
+++ resolved
@@ -17,11 +17,7 @@
       count = Math.floor(populated.length / 50);
       if (!count) {
         WARN && console.warn(`There are no populated cells. Cannot generate cultures`);
-<<<<<<< HEAD
         pack.cultures = [{name:"Wildlands", i:0, base:1, shield:"round"}];
-=======
-        pack.cultures = [{name:"Wildlands", i:0, base:1}];
->>>>>>> 7b911511
         alertMessage.innerHTML = `
           The climate is harsh and people cannot live in this world.<br>
           No cultures, states and burgs will be created.<br>
@@ -74,14 +70,11 @@
     cultures.unshift({name:"Wildlands", i:0, base:1, origin:null, shield:"round"});
 
     // make sure all bases exist in nameBases
-<<<<<<< HEAD
     if (!nameBases.length) {
       ERROR && console.error("Name base is empty, default nameBases will be applied");
       nameBases = Names.getNameBases();
     }
-=======
-    if (!nameBases.length) {ERROR && console.error("Name base is empty, default nameBases will be applied"); nameBases = Names.getNameBases();}
->>>>>>> 7b911511
+
     cultures.forEach(c => c.base = c.base % nameBases.length);
 
     function getRandomCultures(c) {
@@ -388,10 +381,7 @@
         }
       });
     }
-<<<<<<< HEAD
-=======
-    //debug.selectAll(".text").data(cost).enter().append("text").attr("x", (d, e) => cells.p[e][0]-1).attr("y", (d, e) => cells.p[e][1]-1).text(d => d ? rn(d) : "").attr("font-size", 2);
->>>>>>> 7b911511
+
     TIME && console.timeEnd('expandCultures');
   }
 
