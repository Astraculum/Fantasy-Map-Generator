appendStyleSheet();
insertHtml();

const MARGINS = {top: 10, right: 10, bottom: -5, left: 10};

const handleZoom = () => viewbox.attr("transform", d3.event.transform);
const zoom = d3.zoom().scaleExtent([0.2, 1.5]).on("zoom", handleZoom);

// store old root for transitions
let oldRoot;

// define svg elements
const svg = d3.select("#hierarchyTree > svg").call(zoom);
const viewbox = svg.select("g#hierarchyTree_viewbox");
const primaryLinks = viewbox.select("g#hierarchyTree_linksPrimary");
const secondaryLinks = viewbox.select("g#hierarchyTree_linksSecondary");
const nodes = viewbox.select("g#hierarchyTree_nodes");
const dragLine = viewbox.select("path#hierarchyTree_dragLine");

// properties
let dataElements; // {i, name, type, origins}[], e.g. path.religions
let validElements; // not-removed dataElements
let onNodeEnter; // d3Data => void
let onNodeLeave; // d3Data => void
let getDescription; // dataElement => string
let getShape; // dataElement => string;

export function open(props) {
  closeDialogs(".stable");

  dataElements = props.data;
  dataElements[0].origins = [null];
  validElements = dataElements.filter(r => !r.removed);
  if (validElements.length < 3) return tip(`Not enough ${props.type} to show hierarchy`, false, "error");

  onNodeEnter = props.onNodeEnter;
  onNodeLeave = props.onNodeLeave;
  getDescription = props.getDescription;
  getShape = props.getShape;

  const root = getRoot();
  const treeWidth = root.leaves().length * 50;
  const treeHeight = root.height * 50;

  const w = treeWidth - MARGINS.left - MARGINS.right;
  const h = treeHeight + 30 - MARGINS.top - MARGINS.bottom;
  const treeLayout = d3.tree().size([w, h]);

  const width = minmax(treeWidth, 300, innerWidth * 0.75);
  const height = minmax(treeHeight, 200, innerHeight * 0.75);

  zoom.extent([Array(2).fill(0), [width, height]]);
  svg.attr("viewBox", `0, 0, ${width}, ${height}`);

  $("#hierarchyTree").dialog({
    title: `${capitalize(props.type)} tree`,
    position: {my: "left center", at: "left+10 center", of: "svg"},
    width
  });

  renderTree(root, treeLayout);
}

function appendStyleSheet() {
<<<<<<< HEAD
  const style = document.createElement("style");
  style.textContent = /* css */ `
=======
  const styles = /* css */ `

    #hierarchyTree {
      display: flex;
      flex-direction: column;
      justify-content: space-between;
    }

    #hierarchyTree > svg {
      height: 100%;
    }

>>>>>>> 0bf1a2bd
    #hierarchyTree_selectedOrigins > button {
      margin: 0 2px;
    }

    .hierarchyTree_selectedOrigins {
      margin-right: 15px;
    }

    .hierarchyTree_selectedOrigin {
      border: 1px solid #aaa;
      background: none;
      padding: 1px 4px;
    }

    .hierarchyTree_selectedOrigin:hover {
      border: 1px solid #333;
    }

    .hierarchyTree_selectedOrigin::after {
      content: "✕";
      margin-left: 8px;
      color: #999;
    }

    .hierarchyTree_selectedOrigin:hover:after {
      color: #333;
    }

    #hierarchyTree_originSelector {
      display: none;
    }

    #hierarchyTree_originSelector > form > div {
      padding: 0.3em;
      margin: 1px 0;
      border-radius: 1em;
    }

    #hierarchyTree_originSelector > form > div:hover {
      background-color: #ddd;
    }

    #hierarchyTree_originSelector > form > div[checked] {
      background-color: #c6d6d6;
    }

    #hierarchyTree_nodes > g > text {
      pointer-events: none;
      stroke: none;
      font-size: 11px;
    }

    #hierarchyTree_nodes > g.selected {
      stroke: #c13119;
      stroke-width: 1;
      cursor: move;
    }

    #hierarchyTree_dragLine {
      marker-end: url(#end-arrow);
      stroke: #333333;
      stroke-dasharray: 5;
      stroke-dashoffset: 1000;
      animation: dash 80s linear backwards;
    }
  `;

  document.head.appendChild(style);
}

function insertHtml() {
  const html = /* html */ `<div id="hierarchyTree" style="overflow: hidden;">
    <svg>
      <g id="hierarchyTree_viewbox" style="text-anchor: middle; dominant-baseline: central">
        <g transform="translate(10, -45)">
          <g id="hierarchyTree_links" fill="none" stroke="#aaa">
            <g id="hierarchyTree_linksPrimary"></g>
            <g id="hierarchyTree_linksSecondary" stroke-dasharray="1"></g>
          </g>
          <g id="hierarchyTree_nodes"></g>
          <path id="hierarchyTree_dragLine" path='' />
        </g>
      </g>
    </svg>

    <div id="hierarchyTree_details" class='chartInfo'>
      <div id='hierarchyTree_infoLine' style="display: block">&#8205;</div>
      <div id='hierarchyTree_selected' style="display: none">
        <span><span id='hierarchyTree_selectedName'></span>. </span>
        <span data-name="Type short name (abbreviation)">Abbreviation: <input id='hierarchyTree_selectedCode' type='text' maxlength='3' size='3' /></span>
        <span>Origins: <span id='hierarchyTree_selectedOrigins'></span></span>
        <button data-tip='Edit this node's origins' class="hierarchyTree_selectedButton" id='hierarchyTree_selectedSelectButton'>Edit</button>
        <button data-tip='Unselect this node' class="hierarchyTree_selectedButton" id='hierarchyTree_selectedCloseButton'>Unselect</button>
      </div>
    </div>
    <div id="hierarchyTree_originSelector"></div>
  </div>`;

  byId("dialogs").insertAdjacentHTML("beforeend", html);
}

function getRoot() {
  const root = d3
    .stratify()
    .id(d => d.i)
    .parentId(d => d.origins[0])(validElements);

  oldRoot = root;
  return root;
}

function getLinkKey(d) {
  return `${d.source.id}-${d.target.id}`;
}

function getNodeKey(d) {
  return d.id;
}

function getLinkPath(d) {
  const {
    source: {x: sx, y: sy},
    target: {x: tx, y: ty}
  } = d;
  return `M${sx},${sy} C${sx},${(sy * 3 + ty) / 4} ${tx},${(sy * 2 + ty) / 3} ${tx},${ty}`;
}

function getSecondaryLinks(root) {
  const nodes = root.descendants();
  const links = [];

  for (const node of nodes) {
    const origins = node.data.origins;

    for (let i = 1; i < origins.length; i++) {
      const source = nodes.find(n => n.data.i === origins[i]);
      if (source) links.push({source, target: node});
    }
  }

  return links;
}

const shapesMap = {
  undefined: "M5,0A5,5,0,1,1,-5,0A5,5,0,1,1,5,0", // small circle
  circle: "M11.3,0A11.3,11.3,0,1,1,-11.3,0A11.3,11.3,0,1,1,11.3,0",
  square: "M-11,-11h22v22h-22Z",
  hexagon: "M-6.5,-11.26l13,0l6.5,11.26l-6.5,11.26l-13,0l-6.5,-11.26Z",
  diamond: "M0,-14L14,0L0,14L-14,0Z",
  concave: "M-11,-11l11,2l11,-2l-2,11l2,11l-11,-2l-11,2l2,-11Z",
  octagon: "M-4.97,-12.01 l9.95,0 l7.04,7.04 l0,9.95 l-7.04,7.04 l-9.95,0 l-7.04,-7.04 l0,-9.95Z",
  pentagon: "M0,-14l14,11l-6,14h-16l-6,-14Z"
};

const getSortIndex = node => {
  const descendants = node.descendants();
  const secondaryOrigins = descendants.map(({data}) => data.origins.slice(1)).flat();

  if (secondaryOrigins.length === 0) return node.data.i;
  return d3.mean(secondaryOrigins);
};

function renderTree(root, treeLayout) {
  treeLayout(root.sort((a, b) => getSortIndex(a) - getSortIndex(b)));

  primaryLinks.selectAll("path").data(root.links(), getLinkKey).join("path").attr("d", getLinkPath);
  secondaryLinks.selectAll("path").data(getSecondaryLinks(root), getLinkKey).join("path").attr("d", getLinkPath);

  const node = nodes
    .selectAll("g")
    .data(root.descendants(), getNodeKey)
    .join("g")
    .attr("data-id", d => d.data.i)
    .attr("stroke", "#333")
    .attr("transform", d => `translate(${d.x}, ${d.y})`)
    .on("mouseenter", handleNoteEnter)
    .on("mouseleave", handleNodeExit)
    .on("click", selectElement)
    .call(d3.drag().on("start", dragToReorigin));

  node
    .selectAll("path")
    .data(d => [d])
    .join("path")
    .attr("d", d => shapesMap[getShape(d.data)])
    .attr("fill", d => d.data.color || "#ffffff")
    .attr("stroke-dasharray", d => (d.data.cells ? "none" : "1"));

  node
    .selectAll("text")
    .data(d => [d])
    .join("text")
    .text(d => d.data.code || "");
}

function mapCoords(newRoot, prevRoot) {
  newRoot.x = prevRoot.x;
  newRoot.y = prevRoot.y;

  for (const node of newRoot.descendants()) {
    const prevNode = prevRoot.descendants().find(n => n.data.i === node.data.i);
    if (prevNode) {
      node.x = prevNode.x;
      node.y = prevNode.y;
    }
  }
}

function updateTree() {
  const prevRoot = oldRoot;
  const root = getRoot();
  mapCoords(root, prevRoot);

  const linksUpdateDuration = 50;
  const moveDuration = 1000;

  // old layout: update links at old nodes positions
  const linkEnter = enter =>
    enter
      .append("path")
      .attr("d", getLinkPath)
      .attr("opacity", 0)
      .call(enter => enter.transition().duration(linksUpdateDuration).attr("opacity", 1));

  const linkUpdate = update =>
    update.call(update => update.transition().duration(linksUpdateDuration).attr("d", getLinkPath));

  const linkExit = exit =>
    exit.call(exit => exit.transition().duration(linksUpdateDuration).attr("opacity", 0).remove());

  primaryLinks.selectAll("path").data(root.links(), getLinkKey).join(linkEnter, linkUpdate, linkExit);
  secondaryLinks.selectAll("path").data(getSecondaryLinks(root), getLinkKey).join(linkEnter, linkUpdate, linkExit);

  // new layout: move nodes with links to new positions
  const treeWidth = root.leaves().length * 50;
  const treeHeight = root.height * 50;

  const w = treeWidth - MARGINS.left - MARGINS.right;
  const h = treeHeight + 30 - MARGINS.top - MARGINS.bottom;

  const treeLayout = d3.tree().size([w, h]);
  treeLayout(root.sort((a, b) => getSortIndex(a) - getSortIndex(b)));

  primaryLinks
    .selectAll("path")
    .data(root.links(), getLinkKey)
    .transition()
    .duration(moveDuration)
    .delay(linksUpdateDuration)
    .attr("d", getLinkPath);

  secondaryLinks
    .selectAll("path")
    .data(getSecondaryLinks(root), getLinkKey)
    .transition()
    .duration(moveDuration)
    .delay(linksUpdateDuration)
    .attr("d", getLinkPath);

  nodes
    .selectAll("g")
    .data(root.descendants(), getNodeKey)
    .transition()
    .delay(linksUpdateDuration)
    .duration(moveDuration)
    .attr("transform", d => `translate(${d.x},${d.y})`);
}

function selectElement(d) {
  const dataElement = d.data;
  if (d.id == 0) return;

  const node = nodes.select(`g[data-id="${d.id}"]`);
  nodes.selectAll("g").style("outline", "none");
  node.style("outline", "1px solid #c13119");

  byId("hierarchyTree_selected").style.display = "block";
  byId("hierarchyTree_infoLine").style.display = "none";

  byId("hierarchyTree_selectedName").innerText = dataElement.name;
  byId("hierarchyTree_selectedCode").value = dataElement.code;

  byId("hierarchyTree_selectedCode").onchange = function () {
    if (this.value.length > 3) return tip("Abbreviation must be 3 characters or less", false, "error", 3000);
    if (!this.value.length) return tip("Abbreviation cannot be empty", false, "error", 3000);

    node.select("text").text(this.value);
    dataElement.code = this.value;
  };

  const createOriginButtons = () => {
    byId("hierarchyTree_selectedOrigins").innerHTML = dataElement.origins
      .filter(origin => origin)
      .map((origin, index) => {
        const {name, code} = validElements.find(r => r.i === origin) || {};
        const type = index ? "Secondary" : "Primary";
        const tip = `${type} origin: ${name}. Click to remove link to that origin`;
        return `<button data-id="${origin}" class="hierarchyTree_selectedButton hierarchyTree_selectedOrigin" data-tip="${tip}">${code}</button>`;
      })
      .join("");

    byId("hierarchyTree_selectedOrigins").onclick = event => {
      const target = event.target;
      if (target.tagName !== "BUTTON") return;
      const origin = Number(target.dataset.id);
      const filtered = dataElement.origins.filter(elementOrigin => elementOrigin !== origin);
      dataElement.origins = filtered.length ? filtered : [0];
      target.remove();
      updateTree();
    };
  };

  createOriginButtons();

  byId("hierarchyTree_selectedSelectButton").onclick = () => {
    const origins = dataElement.origins;

    const descendants = d.descendants().map(d => d.data.i);
    const selectableElements = validElements.filter(({i}) => !descendants.includes(i));

    const selectableElementsHtml = selectableElements.map(({i, name, code, color}) => {
      const isPrimary = origins[0] === i ? "checked" : "";
      const isChecked = origins.includes(i) ? "checked" : "";

      if (i === 0) {
        return /*html*/ `
        <div ${isChecked}>
          <input data-tip="Set as primary origin" type="radio" name="primary" value="${i}" ${isPrimary} />
          Top level
        </div>
      `;
      }

      return /*html*/ `
        <div ${isChecked}>
          <input data-tip="Set as primary origin" type="radio" name="primary" value="${i}" ${isPrimary} />
          <input data-id="${i}" id="selectElementOrigin${i}" class="checkbox" type="checkbox" ${isChecked} />
          <label data-tip="Check to set as a secondary origin" for="selectElementOrigin${i}" class="checkbox-label">
            <fill-box fill="${color}" size=".8em" disabled></fill-box>
            ${code}: ${name}
          </label>
        </div>
      `;
    });

    byId("hierarchyTree_originSelector").innerHTML = /*html*/ `
      <form style="max-height: 35vh">
        ${selectableElementsHtml.join("")}
      </form>
    `;

    $("#hierarchyTree_originSelector").dialog({
      title: "Select origins",
      position: {my: "center", at: "center", of: "svg"},
      buttons: {
        Select: () => {
          $("#hierarchyTree_originSelector").dialog("close");
          const $selector = byId("hierarchyTree_originSelector");
          const selectedRadio = $selector.querySelector("input[type='radio']:checked");
          const selectedCheckboxes = $selector.querySelectorAll("input[type='checkbox']:checked");

          const primary = selectedRadio ? Number(selectedRadio.value) : 0;
          const secondary = Array.from(selectedCheckboxes)
            .map(input => Number(input.dataset.id))
            .filter(origin => origin !== primary);

          dataElement.origins = [primary, ...secondary];

          updateTree();
          createOriginButtons();
        },
        Cancel: () => {
          $("#hierarchyTree_originSelector").dialog("close");
        }
      }
    });
  };

  byId("hierarchyTree_selectedCloseButton").onclick = () => {
    node.style("outline", "none");
    byId("hierarchyTree_selected").style.display = "none";
    byId("hierarchyTree_infoLine").style.display = "block";
  };
}

function handleNoteEnter(d) {
  if (d.depth === 0) return;

  this.classList.add("selected");
  onNodeEnter(d);

  byId("hierarchyTree_infoLine").innerText = getDescription(d.data);
  tip("Drag to other node to add parent, click to edit");
}

function handleNodeExit(d) {
  this.classList.remove("selected");
  onNodeLeave(d);

  byId("hierarchyTree_infoLine").innerHTML = "&#8205;";
  tip("");
}

function dragToReorigin(from) {
  if (from.id == 0) return;

  dragLine.attr("d", `M${from.x},${from.y}L${from.x},${from.y}`);

  d3.event.on("drag", () => {
    dragLine.attr("d", `M${from.x},${from.y}L${d3.event.x},${d3.event.y}`);
  });

  d3.event.on("end", function () {
    dragLine.attr("d", "");
    const selected = nodes.select("g.selected");
    if (!selected.size()) return;

    const elementId = from.data.i;
    const newOrigin = selected.datum().data.i;
    if (elementId === newOrigin) return; // dragged to itself
    if (from.data.origins.includes(newOrigin)) return; // already a child of the selected node
    if (from.descendants().some(node => node.data.i === newOrigin)) return; // cannot be a child of its own child

    const element = dataElements.find(({i}) => i === elementId);
    if (!element) return;

    if (element.origins[0] === 0) element.origins = [];
    element.origins.push(newOrigin);

    selectElement(from);
    updateTree();
  });
}<|MERGE_RESOLUTION|>--- conflicted
+++ resolved
@@ -62,11 +62,11 @@
 }
 
 function appendStyleSheet() {
-<<<<<<< HEAD
   const style = document.createElement("style");
   style.textContent = /* css */ `
-=======
-  const styles = /* css */ `
+    #hierarchyTree_selectedOrigins > button {
+      margin: 0 2px;
+    }
 
     #hierarchyTree {
       display: flex;
@@ -76,11 +76,6 @@
 
     #hierarchyTree > svg {
       height: 100%;
-    }
-
->>>>>>> 0bf1a2bd
-    #hierarchyTree_selectedOrigins > button {
-      margin: 0 2px;
     }
 
     .hierarchyTree_selectedOrigins {
