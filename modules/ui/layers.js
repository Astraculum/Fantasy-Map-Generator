--- conflicted
+++ resolved
@@ -954,11 +954,6 @@
     chain.push([start, province, land]); // add starting vertex to sequence to close the path
     return chain;
   }
-<<<<<<< HEAD
-
-=======
-  TIME && console.timeEnd("drawProvinces");
->>>>>>> 7b911511
 }
 
 function toggleGrid(event) {
