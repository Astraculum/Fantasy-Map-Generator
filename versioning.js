"use strict";
/**
 * Version Control Guidelines
 * --------------------------
 * We use Semantic Versioning: major.minor.patch. Refer to https://semver.org
 * Our .map file format is considered the public API.
 *
 * Update the version MANUALLY on each merge to main:
 * 1. MAJOR version: Incompatible changes that break existing maps
 * 2. MINOR version: Additions or changes that are backward-compatible but may require old .map files to be updated
 * 3. PATCH version: Backward-compatible bug fixes and small features that do not affect the .map file format
 *
 * Example: 1.102.2 -> Major version 1, Minor version 102, Patch version 2
 */

<<<<<<< HEAD
const VERSION = "1.107.1";
=======
const VERSION = "1.107.0";
>>>>>>> 92b0b4d3
if (parseMapVersion(VERSION) !== VERSION) alert("versioning.js: Invalid format or parsing function");

{
  document.title += " v" + VERSION;
  const loadingScreenVersion = document.getElementById("versionText");
  if (loadingScreenVersion) loadingScreenVersion.innerText = `v${VERSION}`;

  const storedVersion = localStorage.getItem("version");
  if (compareVersions(storedVersion, VERSION, {major: true, minor: true, patch: false}).isOlder) {
    setTimeout(showUpdateWindow, 6000);
  }

  function showUpdateWindow() {
    const changelog = "https://github.com/Azgaar/Fantasy-Map-Generator/wiki/Changelog";
    const reddit = "https://www.reddit.com/r/FantasyMapGenerator";
    const discord = "https://discordapp.com/invite/X7E84HU";
    const patreon = "https://www.patreon.com/azgaar";

    alertMessage.innerHTML = /* html */ `The Fantasy Map Generator is updated up to version <strong>${VERSION}</strong>. This version is compatible with <a href="${changelog}" target="_blank">previous versions</a>, loaded save files will be auto-updated.
      ${storedVersion ? "<span>Click on OK and then reload the page to fetch fresh code.</span>" : ""}

      <ul>
        <strong>Latest changes:</strong>
        <li>Ability to set custom image as Marker or Regiment icon</li>
        <li>Submap and Transform tools rework</li>
        <li>Azgaar Bot to answer questions and provide help</li>
        <li>Labels: ability to set letter spacing</li>
        <li>Zones performance improvement</li>
        <li>Notes Editor: on-demand AI text generation</li>
        <li>New style preset: Dark Seas</li>
        <li>New routes generation algorithm</li>
        <li>Routes overview tool</li>
        <li>Configurable longitude</li>
        <li>Preview villages map</li>
        <li>Ability to render ocean heightmap</li>
      </ul>

      <p>Join our <a href="${discord}" target="_blank">Discord server</a> and <a href="${reddit}" target="_blank">Reddit community</a> to ask questions, share maps, discuss the Generator and Worlbuilding, report bugs and propose new features.</p>
      <span><i>Thanks for all supporters on <a href="${patreon}" target="_blank">Patreon</a>!</i></span>`;

    $("#alert").dialog({
      resizable: false,
      title: "Fantasy Map Generator update",
      width: "28em",
      position: {my: "center center-4em", at: "center", of: "svg"},
      buttons: {
        "Clear cache": () => cleanupData(),
        "Don't show again": function () {
          $(this).dialog("close");
          localStorage.setItem("version", VERSION);
        }
      }
    });
  }
}

async function cleanupData() {
  await clearCache();
  localStorage.clear();
  localStorage.setItem("version", VERSION);
  localStorage.setItem("disable_click_arrow_tooltip", "true");
  location.reload();
}

async function clearCache() {
  const cacheNames = await caches.keys();
  return Promise.all(cacheNames.map(cacheName => caches.delete(cacheName)));
}

function parseMapVersion(version) {
  let [major, minor, patch] = version.split(".");

  if (patch === undefined) {
    // e.g. 1.732
    minor = minor.slice(0, 2);
    patch = minor.slice(2);
  }

  // e.g. 0.7b
  major = parseInt(major) || 0;
  minor = parseInt(minor) || 0;
  patch = parseInt(patch) || 0;

  return `${major}.${minor}.${patch}`;
}

function isValidVersion(versionString) {
  if (!versionString) return false;
  const [major, minor, patch] = versionString.split(".");
  return !isNaN(major) && !isNaN(minor) && !isNaN(patch);
}

function compareVersions(version1, version2, options = {major: true, minor: true, patch: true}) {
  if (!isValidVersion(version1) || !isValidVersion(version2)) return {isEqual: false, isNewer: false, isOlder: false};

  let [major1, minor1, patch1] = version1.split(".").map(Number);
  let [major2, minor2, patch2] = version2.split(".").map(Number);

  if (!options.major) major1 = major2 = 0;
  if (!options.minor) minor1 = minor2 = 0;
  if (!options.patch) patch1 = patch2 = 0;

  const isEqual = major1 === major2 && minor1 === minor2 && patch1 === patch2;
  const isNewer = major1 > major2 || (major1 === major2 && (minor1 > minor2 || (minor1 === minor2 && patch1 > patch2)));
  const isOlder = major1 < major2 || (major1 === major2 && (minor1 < minor2 || (minor1 === minor2 && patch1 < patch2)));

  return {isEqual, isNewer, isOlder};
}<|MERGE_RESOLUTION|>--- conflicted
+++ resolved
@@ -13,11 +13,7 @@
  * Example: 1.102.2 -> Major version 1, Minor version 102, Patch version 2
  */
 
-<<<<<<< HEAD
 const VERSION = "1.107.1";
-=======
-const VERSION = "1.107.0";
->>>>>>> 92b0b4d3
 if (parseMapVersion(VERSION) !== VERSION) alert("versioning.js: Invalid format or parsing function");
 
 {
